package io.github.syst3ms.skriptparser.parsing;

import io.github.syst3ms.skriptparser.file.FileElement;
import io.github.syst3ms.skriptparser.file.FileParser;
import io.github.syst3ms.skriptparser.file.FileSection;
import io.github.syst3ms.skriptparser.file.VoidElement;
<<<<<<< HEAD
import io.github.syst3ms.skriptparser.lang.Statement;
import io.github.syst3ms.skriptparser.lang.Trigger;
import io.github.syst3ms.skriptparser.lang.UnloadedTrigger;
=======
import io.github.syst3ms.skriptparser.lang.*;
import io.github.syst3ms.skriptparser.lang.event.SkriptEventManager;
import io.github.syst3ms.skriptparser.log.ErrorContext;
>>>>>>> 9e6fa039
import io.github.syst3ms.skriptparser.log.ErrorType;
import io.github.syst3ms.skriptparser.log.SkriptLogger;
<<<<<<< HEAD
=======
import io.github.syst3ms.skriptparser.parsing.script.Script;
import io.github.syst3ms.skriptparser.parsing.script.ScriptLoadResult;
>>>>>>> 9e6fa039
import io.github.syst3ms.skriptparser.util.FileUtils;
import org.jetbrains.annotations.NotNull;

import java.io.IOException;
import java.nio.file.Path;
<<<<<<< HEAD
import java.util.ArrayList;
import java.util.Collections;
import java.util.List;
=======
import java.util.*;
import java.util.concurrent.ConcurrentHashMap;
import java.util.concurrent.ConcurrentMap;
import java.util.stream.Collectors;
>>>>>>> 9e6fa039

/**
 * Contains the logic for loading, parsing and interpreting entire script files
 */
public class ScriptLoader {
<<<<<<< HEAD

    private static final MultiMap<String, Trigger> triggerMap = new MultiMap<>();

    /**
     * Parses and loads the provided script in memory.
     * 
     * @param scriptPath the script file to load.
     * @param debug whether debug is enabled.
     */
    public static List<LogEntry> loadScript(Path scriptPath, boolean debug) {
        return loadScript(scriptPath, new SkriptLogger(debug), debug);
    }

    /**
     * Parses and loads the provided script in memory.
     * The provided SkriptLogger can be used within syntaxes to input erroring into the logs during parse time.
     * 
     * @param scriptPath the script file to load.
     * @param logger The {@link SkriptLogger} to use for the logged entries. Useful for custom logging.
     * @param debug whether debug is enabled.
     */
    public static List<LogEntry> loadScript(Path scriptPath, SkriptLogger logger, boolean debug) {
        List<FileElement> elements;
        String scriptName;
        try {
            var lines = FileUtils.readAllLines(scriptPath);
            scriptName = scriptPath.getFileName().toString().replaceAll("(.+)\\..+", "$1");
            elements = FileParser.parseFileLines(scriptName,
                    lines,
                    0,
                    1,
                    logger
            );
            logger.finalizeLogs();
=======
    // using ConcurrentHashMap here to support async script loading in the future
    private static final ConcurrentMap<Path, Script> LOADED_SCRIPTS = new ConcurrentHashMap<>();

    public static ScriptLoadResult getOrLoadScript(Path scriptPath, boolean debug) {
        if(LOADED_SCRIPTS.containsKey(scriptPath)) {
            return new ScriptLoadResult(LOADED_SCRIPTS.get(scriptPath));
        }

        return loadScript(scriptPath, debug);
    }

    public static Optional<Script> getScript(Path path) {
        return Optional.ofNullable(LOADED_SCRIPTS.get(path));
    }


    /**
     * Loads a Script. If the given script is already loaded, it will simply return without loading again
     *
     * @param path  The path to the script
     * @param debug flag if debug mode should be used.
     * @return The ScriptLoadResult, containing the script and the logs.
     */
    public static ScriptLoadResult loadScript(@NotNull Path path, boolean debug) {
        var logger = new SkriptLogger(debug);

        Script script;
        // make sure we don't have a script at the path already loaded
        if(getScript(path).isPresent()) {
            // if we do, check if its loaded
            script = getScript(path).get();
            if(script.isLoaded()) {
                // loaded scripts will directly return - we don't need to load them no more
                return new ScriptLoadResult(script);
            }
        } else {
            // create a new Script instance if there is no Script already present.
            String scriptName = path.getFileName().toString().replaceAll("(.+)\\..+", "$1");
            script = new Script(null, path, scriptName);
            LOADED_SCRIPTS.put(path, script);
        }


        // load the elements into the script
        return loadScript(script, logger);
    }


    /**
     * Loads FileElements into a script. This is only possible if the script is unloaded.
     * Instead of using this method, you should use {@link Script#reload()} or {@link #getOrLoadScript(Path, boolean)}
     *
     * @param script The script to load the elements into
     * @param logger the logger to direct logs to
     * @return a ScriptLoadResult containing the Script as well as all lgs
     * @see Script#reload()
     * @see #getOrLoadScript(Path, boolean)
     */
    public static ScriptLoadResult loadScript(@NotNull Script script, SkriptLogger logger) {

        // read the file and parse the elements
        var parser = new FileParser();
        List<String> lines;

        // read the liens within the file
        try {
            lines = FileUtils.readAllLines(script.getPath());
            logger.logOutput();
>>>>>>> 9e6fa039
        } catch (IOException e) {
            e.printStackTrace();
            return new ScriptLoadResult(null);
        }
<<<<<<< HEAD
        logger.setFileInfo(scriptPath.getFileName().toString(), elements);
        List<UnloadedTrigger> unloadedTriggers = new ArrayList<>();
        for (var element : elements) {
            logger.finalizeLogs();
=======

        // parse the lines into FileElements
        List<FileElement> elements = parser.parseFileLines(script.getName(),
                lines,
                0,
                1,
                logger
        );

        return loadScript(script, elements, logger);
    }

    /**
     * Loads FileElements into a script. This is only possible if the script is unloaded.
     * Instead of using this method, you should use {@link Script#reload()} or {@link #getOrLoadScript(Path, boolean)}
     *
     * @param script   The script to load the elements into
     * @param elements The elements to load into the script.
     * @return a ScriptLoadResult containing the Script as well as all lgs
     * @see Script#reload()
     * @see #getOrLoadScript(Path, boolean)
     */
    public static ScriptLoadResult loadScript(@NotNull Script script, @NotNull List<FileElement> elements, SkriptLogger logger) {
        if(script.isLoaded()) {
            throw new IllegalStateException("Tried loading elements into a loaded script file!");
        }

        logger.setFileInfo(script, elements);
        List<UnloadedTrigger> unloadedTriggers = new ArrayList<>();


        // collect structures/events and parse them
        for (var element : elements) {
            logger.logOutput();
>>>>>>> 9e6fa039
            logger.nextLine();
            if(element instanceof VoidElement)
                continue;
<<<<<<< HEAD
            if (element instanceof FileSection) {
                var trig = SyntaxParser.parseTrigger((FileSection) element, logger);
                trig.ifPresent(t -> {
                    logger.setLine(logger.getLine() + ((FileSection) element).length());
                    unloadedTriggers.add(t);
                });
            } else {
                logger.error(
                        "Can't have code outside of a trigger",
                        ErrorType.STRUCTURE_ERROR,
                        "Code always starts with a trigger (or event). Refer to the documentation to see which event you need, or indent this line so it is part of a trigger"
                );
=======
            if(!(element instanceof FileSection)) {
                logger.error("Can't have code outside of a trigger", ErrorType.STRUCTURE_ERROR);
>>>>>>> 9e6fa039
            }


            // parse the contents of the trigger
            assert element instanceof FileSection;
            var trig = SyntaxParser.parseTrigger((FileSection) element, logger);
            trig.ifPresent(t -> {
                logger.setLine(logger.getLine() + ((FileSection) element).length());
                unloadedTriggers.add(t);
            });
        }
<<<<<<< HEAD
        unloadedTriggers.sort((a, b) -> b.getTrigger().getEvent().getLoadingPriority() - a.getTrigger().getEvent().getLoadingPriority());
        for (var unloaded : unloadedTriggers) {
            logger.finalizeLogs();
            logger.setLine(unloaded.getLine());
            var loaded = unloaded.getTrigger();
            loaded.loadSection(unloaded.getSection(), unloaded.getParserState(), logger);
            unloaded.getEventInfo().getRegisterer().handleTrigger(loaded);
            triggerMap.putOne(scriptName, loaded);
        }
        logger.finalizeLogs();
        return logger.close();
=======

        // sort to assure triggers are loaded in order
        unloadedTriggers.sort((a, b) -> b.getTrigger().getEvent().getLoadingPriority() - a.getTrigger().getEvent().getLoadingPriority());

        // loops all the structures/events inside the file
        for (UnloadedTrigger unloaded : unloadedTriggers) {
            // resets logger
            logger.logOutput();
            logger.setLine(unloaded.getLine());

            // gets the trigger, the object holding the code of the structure
            Trigger loaded = unloaded.getTrigger();
            loaded.loadSection(unloaded.getSection(), unloaded.getParserState(), logger);

            // Why does the addon handle trigger handling???
            // what's the point of init method??
            unloaded.getEventInfo().getRegisterer().handleTrigger(loaded);

            loaded.getEvent().register(loaded, SkriptEventManager.GLOBAL_EVENT_MANAGER);
        }

        // finally, load the script with its new set of triggers.
        Set<Trigger> triggers = unloadedTriggers
                .stream()
                .map(UnloadedTrigger::getTrigger)
                .collect(Collectors.toUnmodifiableSet());

        script.load(triggers);

        logger.logOutput();
        return new ScriptLoadResult(logger.close(), script);
>>>>>>> 9e6fa039
    }

    /**
     * Parses all items inside of a given section.
     *
     * @param section the section
     * @param logger  the logger
     * @return a list of {@linkplain Statement effects} inside of the section
     */
    public static List<Statement> loadItems(FileSection section, ParserState parserState, SkriptLogger logger) {
<<<<<<< HEAD
        logger.recurse();
        parserState.recurseCurrentStatements();
        List<Statement> items = new ArrayList<>();
        var elements = section.getElements();
        for (var element : elements) {
            logger.finalizeLogs();
=======
        // I won't even try...

        List<Statement> items = new ArrayList<>();
        var elements = section.getElements();
        logger.recurse();
        for (var element : elements) {
            logger.logOutput();
>>>>>>> 9e6fa039
            logger.nextLine();
            if(element instanceof VoidElement)
                continue;
<<<<<<< HEAD
            if (element instanceof FileSection) {
                var codeSection = SyntaxParser.parseSection((FileSection) element, parserState, logger);
                if (codeSection.isEmpty()) {
                    continue;
=======
            if(element instanceof FileSection) {
                var sec = (FileSection) element;
                var content = sec.getLineContent();
                if(content.regionMatches(true, 0, "if ", 0, "if ".length())) {
                    var toParse = content.substring("if ".length());
                    var booleanExpression = SyntaxParser.parseBooleanExpression(toParse, SyntaxParser.MAYBE_CONDITIONAL, parserState, logger);
                    if(booleanExpression.isEmpty())
                        continue;
                    booleanExpression = booleanExpression.filter(__ -> parserState.forbidsSyntax(Conditional.class));
                    booleanExpression.ifPresent(b -> items.add(new Conditional(sec, b, Conditional.ConditionalMode.IF, parserState, logger)));
                    if(booleanExpression.isEmpty()) {
                        logger.setContext(ErrorContext.RESTRICTED_SYNTAXES);
                        logger.error("Conditionals are not allowed in this section", ErrorType.SEMANTIC_ERROR);
                    }
                } else if(content.regionMatches(true, 0, "else if ", 0, "else if ".length())) {
                    if(items.isEmpty() ||
                            !(items.get(items.size() - 1) instanceof Conditional) ||
                            ((Conditional) items.get(items.size() - 1)).getMode() == Conditional.ConditionalMode.ELSE) {
                        logger.error("An 'else if' must be placed after an 'if'", ErrorType.STRUCTURE_ERROR);
                        continue;
                    }
                    var toParse = content.substring("else if ".length());
                    var booleanExpression = SyntaxParser.parseBooleanExpression(toParse, SyntaxParser.MAYBE_CONDITIONAL, parserState, logger);
                    if(booleanExpression.isEmpty())
                        continue;
                    booleanExpression = booleanExpression.filter(__ -> parserState.forbidsSyntax(Conditional.class));
                    booleanExpression.ifPresent(
                            b -> ((Conditional) items.get(items.size() - 1)).setFallingClause(
                                    new Conditional(sec, b, Conditional.ConditionalMode.ELSE_IF, parserState, logger)
                            )
                    );
                    if(booleanExpression.isEmpty()) {
                        logger.setContext(ErrorContext.RESTRICTED_SYNTAXES);
                        logger.error("Conditionals are not allowed in this section", ErrorType.SEMANTIC_ERROR);
                    }
                } else if(content.equalsIgnoreCase("else")) {
                    if(items.isEmpty() ||
                            !(items.get(items.size() - 1) instanceof Conditional) ||
                            ((Conditional) items.get(items.size() - 1)).getMode() == Conditional.ConditionalMode.ELSE) {
                        logger.error("An 'else' must be placed after an 'if' or an 'else if'", ErrorType.STRUCTURE_ERROR);
                        continue;
                    } else if(parserState.forbidsSyntax(Conditional.class)) {
                        logger.setContext(ErrorContext.RESTRICTED_SYNTAXES);
                        logger.error("Conditionals are not allowed in this section", ErrorType.SEMANTIC_ERROR);
                        continue;
                    }
                    var c = new Conditional(sec, null, Conditional.ConditionalMode.ELSE, parserState, logger);
                    ((Conditional) items.get(items.size() - 1)).setFallingClause(c);
                } else {
                    var codeSection = SyntaxParser.parseSection(sec, parserState, logger);
                    if(codeSection.isEmpty()) {
                        continue;
                    } else if(parserState.forbidsSyntax(codeSection.get().getClass())) {
                        logger.setContext(ErrorContext.RESTRICTED_SYNTAXES);
                        logger.error("The enclosing section does not allow the use of this section : " + codeSection.get().toString(null, logger.isDebug()), ErrorType.SEMANTIC_ERROR);
                        continue;
                    }
                    items.add(codeSection.get());
>>>>>>> 9e6fa039
                }

                parserState.addCurrentStatement(codeSection.get());
                items.add(codeSection.get());
            } else {
<<<<<<< HEAD
                var statement = SyntaxParser.parseEffect(element.getLineContent(), parserState, logger);
                if (statement.isEmpty())
                    continue;

                parserState.addCurrentStatement(statement.get());
                items.add(statement.get());
            }
        }
        logger.finalizeLogs();
        for (var i = items.size() - 1; i > 0; i--) {
            items.get(i - 1).setNext(items.get(i));
        }
        logger.callback();
        parserState.callbackCurrentStatements();
        return items;
    }

    public static MultiMap<String, Trigger> getTriggerMap() {
        return triggerMap;
    }
=======
                var content = element.getLineContent();
                SyntaxParser.parseStatement(content, parserState, logger).ifPresent(items::add);
            }
        }
        logger.logOutput();
        for (var i = 0; i + 1 < items.size(); i++) {
            items.get(i).setNext(items.get(i + 1));
        }
        logger.callback();
        return items;
    }
>>>>>>> 9e6fa039
}<|MERGE_RESOLUTION|>--- conflicted
+++ resolved
@@ -4,78 +4,34 @@
 import io.github.syst3ms.skriptparser.file.FileParser;
 import io.github.syst3ms.skriptparser.file.FileSection;
 import io.github.syst3ms.skriptparser.file.VoidElement;
-<<<<<<< HEAD
+import io.github.syst3ms.skriptparser.lang.*;
+import io.github.syst3ms.skriptparser.lang.event.SkriptEventManager;
+import io.github.syst3ms.skriptparser.log.ErrorContext;
 import io.github.syst3ms.skriptparser.lang.Statement;
 import io.github.syst3ms.skriptparser.lang.Trigger;
 import io.github.syst3ms.skriptparser.lang.UnloadedTrigger;
-=======
-import io.github.syst3ms.skriptparser.lang.*;
-import io.github.syst3ms.skriptparser.lang.event.SkriptEventManager;
-import io.github.syst3ms.skriptparser.log.ErrorContext;
->>>>>>> 9e6fa039
 import io.github.syst3ms.skriptparser.log.ErrorType;
 import io.github.syst3ms.skriptparser.log.SkriptLogger;
-<<<<<<< HEAD
-=======
 import io.github.syst3ms.skriptparser.parsing.script.Script;
 import io.github.syst3ms.skriptparser.parsing.script.ScriptLoadResult;
->>>>>>> 9e6fa039
 import io.github.syst3ms.skriptparser.util.FileUtils;
 import org.jetbrains.annotations.NotNull;
 
 import java.io.IOException;
 import java.nio.file.Path;
-<<<<<<< HEAD
-import java.util.ArrayList;
-import java.util.Collections;
-import java.util.List;
-=======
 import java.util.*;
 import java.util.concurrent.ConcurrentHashMap;
 import java.util.concurrent.ConcurrentMap;
 import java.util.stream.Collectors;
->>>>>>> 9e6fa039
+import java.nio.file.Path;
+import java.util.ArrayList;
+import java.util.Collections;
+import java.util.List;
 
 /**
  * Contains the logic for loading, parsing and interpreting entire script files
  */
 public class ScriptLoader {
-<<<<<<< HEAD
-
-    private static final MultiMap<String, Trigger> triggerMap = new MultiMap<>();
-
-    /**
-     * Parses and loads the provided script in memory.
-     * 
-     * @param scriptPath the script file to load.
-     * @param debug whether debug is enabled.
-     */
-    public static List<LogEntry> loadScript(Path scriptPath, boolean debug) {
-        return loadScript(scriptPath, new SkriptLogger(debug), debug);
-    }
-
-    /**
-     * Parses and loads the provided script in memory.
-     * The provided SkriptLogger can be used within syntaxes to input erroring into the logs during parse time.
-     * 
-     * @param scriptPath the script file to load.
-     * @param logger The {@link SkriptLogger} to use for the logged entries. Useful for custom logging.
-     * @param debug whether debug is enabled.
-     */
-    public static List<LogEntry> loadScript(Path scriptPath, SkriptLogger logger, boolean debug) {
-        List<FileElement> elements;
-        String scriptName;
-        try {
-            var lines = FileUtils.readAllLines(scriptPath);
-            scriptName = scriptPath.getFileName().toString().replaceAll("(.+)\\..+", "$1");
-            elements = FileParser.parseFileLines(scriptName,
-                    lines,
-                    0,
-                    1,
-                    logger
-            );
-            logger.finalizeLogs();
-=======
     // using ConcurrentHashMap here to support async script loading in the future
     private static final ConcurrentMap<Path, Script> LOADED_SCRIPTS = new ConcurrentHashMap<>();
 
@@ -144,17 +100,10 @@
         try {
             lines = FileUtils.readAllLines(script.getPath());
             logger.logOutput();
->>>>>>> 9e6fa039
         } catch (IOException e) {
             e.printStackTrace();
             return new ScriptLoadResult(null);
         }
-<<<<<<< HEAD
-        logger.setFileInfo(scriptPath.getFileName().toString(), elements);
-        List<UnloadedTrigger> unloadedTriggers = new ArrayList<>();
-        for (var element : elements) {
-            logger.finalizeLogs();
-=======
 
         // parse the lines into FileElements
         List<FileElement> elements = parser.parseFileLines(script.getName(),
@@ -189,27 +138,11 @@
         // collect structures/events and parse them
         for (var element : elements) {
             logger.logOutput();
->>>>>>> 9e6fa039
             logger.nextLine();
             if(element instanceof VoidElement)
                 continue;
-<<<<<<< HEAD
-            if (element instanceof FileSection) {
-                var trig = SyntaxParser.parseTrigger((FileSection) element, logger);
-                trig.ifPresent(t -> {
-                    logger.setLine(logger.getLine() + ((FileSection) element).length());
-                    unloadedTriggers.add(t);
-                });
-            } else {
-                logger.error(
-                        "Can't have code outside of a trigger",
-                        ErrorType.STRUCTURE_ERROR,
-                        "Code always starts with a trigger (or event). Refer to the documentation to see which event you need, or indent this line so it is part of a trigger"
-                );
-=======
             if(!(element instanceof FileSection)) {
                 logger.error("Can't have code outside of a trigger", ErrorType.STRUCTURE_ERROR);
->>>>>>> 9e6fa039
             }
 
 
@@ -221,19 +154,6 @@
                 unloadedTriggers.add(t);
             });
         }
-<<<<<<< HEAD
-        unloadedTriggers.sort((a, b) -> b.getTrigger().getEvent().getLoadingPriority() - a.getTrigger().getEvent().getLoadingPriority());
-        for (var unloaded : unloadedTriggers) {
-            logger.finalizeLogs();
-            logger.setLine(unloaded.getLine());
-            var loaded = unloaded.getTrigger();
-            loaded.loadSection(unloaded.getSection(), unloaded.getParserState(), logger);
-            unloaded.getEventInfo().getRegisterer().handleTrigger(loaded);
-            triggerMap.putOne(scriptName, loaded);
-        }
-        logger.finalizeLogs();
-        return logger.close();
-=======
 
         // sort to assure triggers are loaded in order
         unloadedTriggers.sort((a, b) -> b.getTrigger().getEvent().getLoadingPriority() - a.getTrigger().getEvent().getLoadingPriority());
@@ -265,107 +185,33 @@
 
         logger.logOutput();
         return new ScriptLoadResult(logger.close(), script);
->>>>>>> 9e6fa039
     }
 
     /**
      * Parses all items inside of a given section.
-     *
      * @param section the section
-     * @param logger  the logger
+     * @param logger the logger
      * @return a list of {@linkplain Statement effects} inside of the section
      */
     public static List<Statement> loadItems(FileSection section, ParserState parserState, SkriptLogger logger) {
-<<<<<<< HEAD
         logger.recurse();
         parserState.recurseCurrentStatements();
         List<Statement> items = new ArrayList<>();
         var elements = section.getElements();
         for (var element : elements) {
             logger.finalizeLogs();
-=======
-        // I won't even try...
-
-        List<Statement> items = new ArrayList<>();
-        var elements = section.getElements();
-        logger.recurse();
-        for (var element : elements) {
-            logger.logOutput();
->>>>>>> 9e6fa039
             logger.nextLine();
-            if(element instanceof VoidElement)
+            if (element instanceof VoidElement)
                 continue;
-<<<<<<< HEAD
             if (element instanceof FileSection) {
                 var codeSection = SyntaxParser.parseSection((FileSection) element, parserState, logger);
                 if (codeSection.isEmpty()) {
                     continue;
-=======
-            if(element instanceof FileSection) {
-                var sec = (FileSection) element;
-                var content = sec.getLineContent();
-                if(content.regionMatches(true, 0, "if ", 0, "if ".length())) {
-                    var toParse = content.substring("if ".length());
-                    var booleanExpression = SyntaxParser.parseBooleanExpression(toParse, SyntaxParser.MAYBE_CONDITIONAL, parserState, logger);
-                    if(booleanExpression.isEmpty())
-                        continue;
-                    booleanExpression = booleanExpression.filter(__ -> parserState.forbidsSyntax(Conditional.class));
-                    booleanExpression.ifPresent(b -> items.add(new Conditional(sec, b, Conditional.ConditionalMode.IF, parserState, logger)));
-                    if(booleanExpression.isEmpty()) {
-                        logger.setContext(ErrorContext.RESTRICTED_SYNTAXES);
-                        logger.error("Conditionals are not allowed in this section", ErrorType.SEMANTIC_ERROR);
-                    }
-                } else if(content.regionMatches(true, 0, "else if ", 0, "else if ".length())) {
-                    if(items.isEmpty() ||
-                            !(items.get(items.size() - 1) instanceof Conditional) ||
-                            ((Conditional) items.get(items.size() - 1)).getMode() == Conditional.ConditionalMode.ELSE) {
-                        logger.error("An 'else if' must be placed after an 'if'", ErrorType.STRUCTURE_ERROR);
-                        continue;
-                    }
-                    var toParse = content.substring("else if ".length());
-                    var booleanExpression = SyntaxParser.parseBooleanExpression(toParse, SyntaxParser.MAYBE_CONDITIONAL, parserState, logger);
-                    if(booleanExpression.isEmpty())
-                        continue;
-                    booleanExpression = booleanExpression.filter(__ -> parserState.forbidsSyntax(Conditional.class));
-                    booleanExpression.ifPresent(
-                            b -> ((Conditional) items.get(items.size() - 1)).setFallingClause(
-                                    new Conditional(sec, b, Conditional.ConditionalMode.ELSE_IF, parserState, logger)
-                            )
-                    );
-                    if(booleanExpression.isEmpty()) {
-                        logger.setContext(ErrorContext.RESTRICTED_SYNTAXES);
-                        logger.error("Conditionals are not allowed in this section", ErrorType.SEMANTIC_ERROR);
-                    }
-                } else if(content.equalsIgnoreCase("else")) {
-                    if(items.isEmpty() ||
-                            !(items.get(items.size() - 1) instanceof Conditional) ||
-                            ((Conditional) items.get(items.size() - 1)).getMode() == Conditional.ConditionalMode.ELSE) {
-                        logger.error("An 'else' must be placed after an 'if' or an 'else if'", ErrorType.STRUCTURE_ERROR);
-                        continue;
-                    } else if(parserState.forbidsSyntax(Conditional.class)) {
-                        logger.setContext(ErrorContext.RESTRICTED_SYNTAXES);
-                        logger.error("Conditionals are not allowed in this section", ErrorType.SEMANTIC_ERROR);
-                        continue;
-                    }
-                    var c = new Conditional(sec, null, Conditional.ConditionalMode.ELSE, parserState, logger);
-                    ((Conditional) items.get(items.size() - 1)).setFallingClause(c);
-                } else {
-                    var codeSection = SyntaxParser.parseSection(sec, parserState, logger);
-                    if(codeSection.isEmpty()) {
-                        continue;
-                    } else if(parserState.forbidsSyntax(codeSection.get().getClass())) {
-                        logger.setContext(ErrorContext.RESTRICTED_SYNTAXES);
-                        logger.error("The enclosing section does not allow the use of this section : " + codeSection.get().toString(null, logger.isDebug()), ErrorType.SEMANTIC_ERROR);
-                        continue;
-                    }
-                    items.add(codeSection.get());
->>>>>>> 9e6fa039
                 }
 
                 parserState.addCurrentStatement(codeSection.get());
                 items.add(codeSection.get());
             } else {
-<<<<<<< HEAD
                 var statement = SyntaxParser.parseEffect(element.getLineContent(), parserState, logger);
                 if (statement.isEmpty())
                     continue;
@@ -383,20 +229,4 @@
         return items;
     }
 
-    public static MultiMap<String, Trigger> getTriggerMap() {
-        return triggerMap;
-    }
-=======
-                var content = element.getLineContent();
-                SyntaxParser.parseStatement(content, parserState, logger).ifPresent(items::add);
-            }
-        }
-        logger.logOutput();
-        for (var i = 0; i + 1 < items.size(); i++) {
-            items.get(i).setNext(items.get(i + 1));
-        }
-        logger.callback();
-        return items;
-    }
->>>>>>> 9e6fa039
 }