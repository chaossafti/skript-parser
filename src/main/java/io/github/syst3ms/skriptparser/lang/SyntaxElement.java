--- conflicted
+++ resolved
@@ -5,12 +5,11 @@
 import io.github.syst3ms.skriptparser.parsing.ParseContext;
 import io.github.syst3ms.skriptparser.parsing.ParserState;
 import io.github.syst3ms.skriptparser.registration.SkriptRegistration;
-<<<<<<< HEAD
 
 import java.util.Arrays;
-=======
+import io.github.syst3ms.skriptparser.parsing.ParserState;
+import io.github.syst3ms.skriptparser.registration.SkriptRegistration;
 import org.jetbrains.annotations.Nullable;
->>>>>>> 9e6fa039
 
 import java.util.Arrays;
 
@@ -22,11 +21,7 @@
  */
 public interface SyntaxElement {
     /**
-<<<<<<< HEAD
      * Initializes this SyntaxElement before being used. This method is always called before all the others in
-=======
-     * Initialises this SyntaxElement before being used. This method is always called before all the others in
->>>>>>> 9e6fa039
      * an extending class, the only exception being {@link CodeSection#loadSection(FileSection, ParserState, SkriptLogger)}.
      * @param expressions an array of expressions representing all the expressions that are being passed
      *                    to this syntax element. As opposed to Skript, elements of this array can't be {@code null}.
@@ -35,7 +30,7 @@
      * @param parseContext an object containing additional information about the parsing of this syntax element, like
      *                    regex matches and parse marks
      * @return {@code true} if the syntax element was initialized successfully, {@code false} otherwise.
-     * @see SkriptRegistration
+     * @see io.github.syst3ms.skriptparser.registration.SkriptRegistration
      * @see ParseContext
      */
     boolean init(Expression<?>[] expressions, int matchedPattern, ParseContext parseContext);
@@ -45,13 +40,6 @@
      * @param debug whether to show additional information or not
      * @return a {@link String} that should aim to resemble what is written in the script as closely as possible
      */
-<<<<<<< HEAD
-    String toString(TriggerContext ctx, boolean debug);
-
-    /**
-     * Checks whether this syntax element is inside of specific given {@link CodeSection}s.
-     *
-=======
     String toString(@Nullable TriggerContext ctx, boolean debug);
 
     /**
@@ -65,7 +53,32 @@
     /**
      * Checks whether this syntax element is inside of specific given {@link CodeSection}s.
      * <p>
->>>>>>> 9e6fa039
+     * This method shouldn't be used for {@linkplain SyntaxElement}s that should only work with specific {@link TriggerContext}s.
+     * For this purpose, prefer {@link ParseContext#getParserState()} used in conjunction with {@link ParserState#getCurrentContexts()}.
+     * @param parseContext the parser context
+     * @param isStrict true if the required section has to be the one directly enclosing this SyntaxElement
+     * @param requiredSections a list of the classes of all the {@link CodeSection}s this SyntaxElement should be restricted to
+     * @return whether this Syntax element is in a given {@link CodeSection} or not
+     * @see ParserState#getCurrentContexts()
+     */
+    @SafeVarargs
+    static boolean checkIsInSection(ParseContext parseContext, boolean isStrict, Class<? extends CodeSection>... requiredSections) {
+        var currentSections = parseContext.getParserState().getCurrentSections();
+        var sections = Arrays.asList(requiredSections);
+        var limit = isStrict ? 1 : currentSections.size();
+        for (var i = 0; i < limit; i++) {
+            var sec = currentSections.get(i);
+            if (sections.contains(sec.getClass())) {
+                return true;
+            }
+        }
+        return false;
+    }
+    String toString(TriggerContext ctx, boolean debug);
+
+    /**
+     * Checks whether this syntax element is inside of specific given {@link CodeSection}s.
+     *
      * This method shouldn't be used for {@linkplain SyntaxElement}s that should only work with specific {@link TriggerContext}s.
      * For this purpose, prefer {@link ParseContext#getParserState()} used in conjunction with {@link ParserState#getCurrentContexts()}.
      * @param parseContext the parser context
